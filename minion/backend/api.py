--- conflicted
+++ resolved
@@ -345,11 +345,7 @@
         groups.update({'name':group_name},{'$addToSet': {'users': user['email']}})
     new_user['groups'] = user.get('groups', [])
     if user.get('invitation'):
-<<<<<<< HEAD
-       backend_utils.send_invite(user['email'], user.get('url'), sender=user.get('sender'))
-=======
         backend_utils.send_invite(user['email'], user.get('url'), sender=user.get('sender'))
->>>>>>> 0f459eb1
 
     return jsonify(success=True, user=sanitize_user(new_user))
 
